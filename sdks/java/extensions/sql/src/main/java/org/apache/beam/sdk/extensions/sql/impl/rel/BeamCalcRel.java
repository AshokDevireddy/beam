/*
 * Licensed to the Apache Software Foundation (ASF) under one
 * or more contributor license agreements.  See the NOTICE file
 * distributed with this work for additional information
 * regarding copyright ownership.  The ASF licenses this file
 * to you under the Apache License, Version 2.0 (the
 * "License"); you may not use this file except in compliance
 * with the License.  You may obtain a copy of the License at
 *
 *     http://www.apache.org/licenses/LICENSE-2.0
 *
 * Unless required by applicable law or agreed to in writing, software
 * distributed under the License is distributed on an "AS IS" BASIS,
 * WITHOUT WARRANTIES OR CONDITIONS OF ANY KIND, either express or implied.
 * See the License for the specific language governing permissions and
 * limitations under the License.
 */
package org.apache.beam.sdk.extensions.sql.impl.rel;

import static org.apache.beam.sdk.schemas.Schema.Field;
import static org.apache.beam.sdk.schemas.Schema.FieldType;
import static org.apache.beam.vendor.calcite.v1_28_0.com.google.common.base.Preconditions.checkArgument;

import java.io.IOException;
import java.lang.reflect.InvocationTargetException;
import java.lang.reflect.Modifier;
import java.lang.reflect.Type;
import java.math.BigDecimal;
import java.sql.Date;
import java.sql.Time;
import java.sql.Timestamp;
import java.time.LocalDate;
import java.time.LocalDateTime;
import java.time.LocalTime;
import java.util.AbstractList;
import java.util.AbstractMap;
import java.util.ArrayList;
import java.util.Arrays;
import java.util.HashMap;
import java.util.List;
import java.util.Map;
import java.util.Set;
import java.util.TimeZone;
import java.util.TreeSet;
import java.util.stream.Collectors;
import org.apache.beam.sdk.coders.RowCoder;
import org.apache.beam.sdk.extensions.sql.impl.BeamSqlPipelineOptions;
import org.apache.beam.sdk.extensions.sql.impl.JavaUdfLoader;
import org.apache.beam.sdk.extensions.sql.impl.ScalarFunctionImpl;
import org.apache.beam.sdk.extensions.sql.impl.planner.BeamJavaTypeFactory;
import org.apache.beam.sdk.extensions.sql.impl.utils.CalciteUtils;
import org.apache.beam.sdk.extensions.sql.impl.utils.CalciteUtils.CharType;
import org.apache.beam.sdk.extensions.sql.impl.utils.CalciteUtils.TimeWithLocalTzType;
import org.apache.beam.sdk.schemas.FieldAccessDescriptor;
import org.apache.beam.sdk.schemas.Schema;
import org.apache.beam.sdk.schemas.logicaltypes.SqlTypes;
import org.apache.beam.sdk.transforms.DoFn;
import org.apache.beam.sdk.transforms.PTransform;
import org.apache.beam.sdk.transforms.ParDo;
import org.apache.beam.sdk.values.PCollection;
import org.apache.beam.sdk.values.PCollectionList;
import org.apache.beam.sdk.values.PCollectionTuple;
import org.apache.beam.sdk.values.POutput;
import org.apache.beam.sdk.values.Row;
<<<<<<< HEAD
import org.apache.beam.sdk.values.TupleTag;
import org.apache.beam.sdk.values.TupleTagList;
import org.apache.beam.vendor.calcite.v1_26_0.org.apache.calcite.DataContext;
import org.apache.beam.vendor.calcite.v1_26_0.org.apache.calcite.adapter.enumerable.JavaRowFormat;
import org.apache.beam.vendor.calcite.v1_26_0.org.apache.calcite.adapter.enumerable.PhysType;
import org.apache.beam.vendor.calcite.v1_26_0.org.apache.calcite.adapter.enumerable.PhysTypeImpl;
import org.apache.beam.vendor.calcite.v1_26_0.org.apache.calcite.adapter.enumerable.RexToLixTranslator;
import org.apache.beam.vendor.calcite.v1_26_0.org.apache.calcite.adapter.java.JavaTypeFactory;
import org.apache.beam.vendor.calcite.v1_26_0.org.apache.calcite.avatica.util.ByteString;
import org.apache.beam.vendor.calcite.v1_26_0.org.apache.calcite.linq4j.QueryProvider;
import org.apache.beam.vendor.calcite.v1_26_0.org.apache.calcite.linq4j.tree.BlockBuilder;
import org.apache.beam.vendor.calcite.v1_26_0.org.apache.calcite.linq4j.tree.Expression;
import org.apache.beam.vendor.calcite.v1_26_0.org.apache.calcite.linq4j.tree.Expressions;
import org.apache.beam.vendor.calcite.v1_26_0.org.apache.calcite.linq4j.tree.MemberDeclaration;
import org.apache.beam.vendor.calcite.v1_26_0.org.apache.calcite.linq4j.tree.ParameterExpression;
import org.apache.beam.vendor.calcite.v1_26_0.org.apache.calcite.linq4j.tree.Types;
import org.apache.beam.vendor.calcite.v1_26_0.org.apache.calcite.plan.RelOptCluster;
import org.apache.beam.vendor.calcite.v1_26_0.org.apache.calcite.plan.RelOptPredicateList;
import org.apache.beam.vendor.calcite.v1_26_0.org.apache.calcite.plan.RelTraitSet;
import org.apache.beam.vendor.calcite.v1_26_0.org.apache.calcite.rel.RelNode;
import org.apache.beam.vendor.calcite.v1_26_0.org.apache.calcite.rel.core.Calc;
import org.apache.beam.vendor.calcite.v1_26_0.org.apache.calcite.rel.metadata.RelMetadataQuery;
import org.apache.beam.vendor.calcite.v1_26_0.org.apache.calcite.rex.RexBuilder;
import org.apache.beam.vendor.calcite.v1_26_0.org.apache.calcite.rex.RexCall;
import org.apache.beam.vendor.calcite.v1_26_0.org.apache.calcite.rex.RexNode;
import org.apache.beam.vendor.calcite.v1_26_0.org.apache.calcite.rex.RexProgram;
import org.apache.beam.vendor.calcite.v1_26_0.org.apache.calcite.rex.RexSimplify;
import org.apache.beam.vendor.calcite.v1_26_0.org.apache.calcite.rex.RexUtil;
import org.apache.beam.vendor.calcite.v1_26_0.org.apache.calcite.runtime.SqlFunctions;
import org.apache.beam.vendor.calcite.v1_26_0.org.apache.calcite.schema.Function;
import org.apache.beam.vendor.calcite.v1_26_0.org.apache.calcite.schema.SchemaPlus;
import org.apache.beam.vendor.calcite.v1_26_0.org.apache.calcite.sql.SqlOperator;
import org.apache.beam.vendor.calcite.v1_26_0.org.apache.calcite.sql.validate.SqlConformance;
import org.apache.beam.vendor.calcite.v1_26_0.org.apache.calcite.sql.validate.SqlConformanceEnum;
import org.apache.beam.vendor.calcite.v1_26_0.org.apache.calcite.sql.validate.SqlUserDefinedFunction;
=======
import org.apache.beam.vendor.calcite.v1_28_0.org.apache.calcite.DataContext;
import org.apache.beam.vendor.calcite.v1_28_0.org.apache.calcite.adapter.enumerable.JavaRowFormat;
import org.apache.beam.vendor.calcite.v1_28_0.org.apache.calcite.adapter.enumerable.PhysType;
import org.apache.beam.vendor.calcite.v1_28_0.org.apache.calcite.adapter.enumerable.PhysTypeImpl;
import org.apache.beam.vendor.calcite.v1_28_0.org.apache.calcite.adapter.enumerable.RexToLixTranslator;
import org.apache.beam.vendor.calcite.v1_28_0.org.apache.calcite.adapter.java.JavaTypeFactory;
import org.apache.beam.vendor.calcite.v1_28_0.org.apache.calcite.avatica.util.ByteString;
import org.apache.beam.vendor.calcite.v1_28_0.org.apache.calcite.linq4j.QueryProvider;
import org.apache.beam.vendor.calcite.v1_28_0.org.apache.calcite.linq4j.tree.BlockBuilder;
import org.apache.beam.vendor.calcite.v1_28_0.org.apache.calcite.linq4j.tree.Expression;
import org.apache.beam.vendor.calcite.v1_28_0.org.apache.calcite.linq4j.tree.Expressions;
import org.apache.beam.vendor.calcite.v1_28_0.org.apache.calcite.linq4j.tree.MemberDeclaration;
import org.apache.beam.vendor.calcite.v1_28_0.org.apache.calcite.linq4j.tree.ParameterExpression;
import org.apache.beam.vendor.calcite.v1_28_0.org.apache.calcite.linq4j.tree.Types;
import org.apache.beam.vendor.calcite.v1_28_0.org.apache.calcite.plan.RelOptCluster;
import org.apache.beam.vendor.calcite.v1_28_0.org.apache.calcite.plan.RelOptPredicateList;
import org.apache.beam.vendor.calcite.v1_28_0.org.apache.calcite.plan.RelTraitSet;
import org.apache.beam.vendor.calcite.v1_28_0.org.apache.calcite.rel.RelNode;
import org.apache.beam.vendor.calcite.v1_28_0.org.apache.calcite.rel.core.Calc;
import org.apache.beam.vendor.calcite.v1_28_0.org.apache.calcite.rel.metadata.RelMetadataQuery;
import org.apache.beam.vendor.calcite.v1_28_0.org.apache.calcite.rex.RexBuilder;
import org.apache.beam.vendor.calcite.v1_28_0.org.apache.calcite.rex.RexCall;
import org.apache.beam.vendor.calcite.v1_28_0.org.apache.calcite.rex.RexNode;
import org.apache.beam.vendor.calcite.v1_28_0.org.apache.calcite.rex.RexProgram;
import org.apache.beam.vendor.calcite.v1_28_0.org.apache.calcite.rex.RexSimplify;
import org.apache.beam.vendor.calcite.v1_28_0.org.apache.calcite.rex.RexUtil;
import org.apache.beam.vendor.calcite.v1_28_0.org.apache.calcite.runtime.SqlFunctions;
import org.apache.beam.vendor.calcite.v1_28_0.org.apache.calcite.schema.Function;
import org.apache.beam.vendor.calcite.v1_28_0.org.apache.calcite.schema.SchemaPlus;
import org.apache.beam.vendor.calcite.v1_28_0.org.apache.calcite.sql.SqlOperator;
import org.apache.beam.vendor.calcite.v1_28_0.org.apache.calcite.sql.validate.SqlConformance;
import org.apache.beam.vendor.calcite.v1_28_0.org.apache.calcite.sql.validate.SqlConformanceEnum;
import org.apache.beam.vendor.calcite.v1_28_0.org.apache.calcite.sql.validate.SqlUserDefinedFunction;
>>>>>>> 79496b2f
import org.apache.beam.vendor.guava.v26_0_jre.com.google.common.collect.ImmutableList;
import org.apache.beam.vendor.guava.v26_0_jre.com.google.common.collect.Maps;
import org.checkerframework.checker.nullness.qual.Nullable;
import org.codehaus.commons.compiler.CompileException;
import org.codehaus.janino.ScriptEvaluator;
import org.joda.time.DateTime;
import org.joda.time.Instant;
import org.slf4j.Logger;
import org.slf4j.LoggerFactory;

/** BeamRelNode to replace {@code Project} and {@code Filter} node. */
@SuppressWarnings({
  "rawtypes", // TODO(https://issues.apache.org/jira/browse/BEAM-10556)
  "keyfor",
  "nullness"
}) // TODO(https://issues.apache.org/jira/browse/BEAM-10402)
public class BeamCalcRel extends AbstractBeamCalcRel {

  private static final long NANOS_PER_MILLISECOND = 1000000L;
  private static final long MILLIS_PER_DAY = 86400000L;

  private static final ParameterExpression rowParam = Expressions.parameter(Row.class, "row");
  private PTransform<PCollection<BeamCalcRelError>, POutput> errorsTransformer;
  private static final TupleTag<Row> rows = new TupleTag<Row>() {};
  private static final TupleTag<BeamCalcRelError> errors = new TupleTag<BeamCalcRelError>() {};

  public BeamCalcRel(RelOptCluster cluster, RelTraitSet traits, RelNode input, RexProgram program) {
    super(cluster, traits, input, program);
  }

  @Override
  public void withErrorsTransformer(PTransform<PCollection<BeamCalcRelError>, POutput> ptransform) {
    this.errorsTransformer = ptransform;
  }

  @Override
  public Calc copy(RelTraitSet traitSet, RelNode input, RexProgram program) {
    return new BeamCalcRel(getCluster(), traitSet, input, program);
  }

  @Override
  public PTransform<PCollectionList<Row>, PCollection<Row>> buildPTransform() {
    return new Transform();
  }

  private class Transform extends PTransform<PCollectionList<Row>, PCollection<Row>> {

    /**
     * expand is based on calcite's EnumerableCalc.implement(). This function generates java code
     * executed in the processElement in CalcFn using Calcite's linq4j library. It generates a block
     * of code using a BlockBuilder. The root of the block is an if statement with any conditions.
     * Inside that if statement, a new record is output with a row containing transformed fields.
     * The InputGetterImpl class generates code to read from the input record and convert to Calcite
     * types. Calcite then generates code for any function calls or other operations. Outputs are in
     * Calcite types, toBeamRow converts back to Beam types.
     */
    @Override
    public PCollection<Row> expand(PCollectionList<Row> pinput) {
      checkArgument(
          pinput.size() == 1,
          "Wrong number of inputs for %s: %s",
          BeamCalcRel.class.getSimpleName(),
          pinput);
      PCollection<Row> upstream = pinput.get(0);
      Schema outputSchema = CalciteUtils.toSchema(getRowType());

      final SqlConformance conformance = SqlConformanceEnum.MYSQL_5;
      final JavaTypeFactory typeFactory = BeamJavaTypeFactory.INSTANCE;
      final BlockBuilder builder = new BlockBuilder();

      final PhysType physType =
          PhysTypeImpl.of(typeFactory, getRowType(), JavaRowFormat.ARRAY, false);

      final RexBuilder rexBuilder = getCluster().getRexBuilder();
      final RelMetadataQuery mq = RelMetadataQuery.instance();
      final RelOptPredicateList predicates = mq.getPulledUpPredicates(getInput());
      final RexSimplify simplify = new RexSimplify(rexBuilder, predicates, RexUtil.EXECUTOR);
      final RexProgram program = getProgram().normalize(rexBuilder, simplify);
      final InputGetterImpl inputGetter = new InputGetterImpl(rowParam, upstream.getSchema());

      Expression condition =
          RexToLixTranslator.translateCondition(
              program, typeFactory, builder, inputGetter, null, conformance);

      List<Expression> expressions =
          RexToLixTranslator.translateProjects(
              program,
              typeFactory,
              conformance,
              builder,
              physType,
              DataContext.ROOT,
              inputGetter,
              null);

      builder.add(
          Expressions.ifThenElse(
              condition,
              Expressions.return_(null, physType.record(expressions)),
              Expressions.return_(null, Expressions.constant(null))));

      BeamSqlPipelineOptions options =
          pinput.getPipeline().getOptions().as(BeamSqlPipelineOptions.class);

      CalcFn calcFn =
          new CalcFn(
              builder.toBlock().toString(),
              outputSchema,
              options.getVerifyRowValues(),
              getJarPaths(program),
<<<<<<< HEAD
              errorsTransformer != null);

      // validate generated code
      calcFn.compile();
=======
              inputGetter.getFieldAccess());
>>>>>>> 79496b2f

      PCollectionTuple tuple =
          upstream.apply(ParDo.of(calcFn).withOutputTags(rows, TupleTagList.of(errors)));
      PCollection<BeamCalcRelError> errorPCollection =
          tuple.get(errors).setCoder(BeamCalcRelErrorCoder.of(RowCoder.of(upstream.getSchema())));
      if (errorsTransformer != null) {
        errorPCollection.apply(errorsTransformer);
      }
      return tuple.get(rows).setRowSchema(outputSchema);
    }
  }

  /** {@code CalcFn} is the executor for a {@link BeamCalcRel} step. */
  private static class CalcFn extends DoFn<Row, Row> {
    private final String processElementBlock;
    private final Schema outputSchema;
    private final boolean verifyRowValues;
    private final List<String> jarPaths;
<<<<<<< HEAD
    private boolean collectErrors;
=======

    @FieldAccess("row")
    private final FieldAccessDescriptor fieldAccess;

>>>>>>> 79496b2f
    private transient @Nullable ScriptEvaluator se = null;
    private static final Logger LOG = LoggerFactory.getLogger(CalcFn.class);

    public CalcFn(
        String processElementBlock,
        Schema outputSchema,
        boolean verifyRowValues,
        List<String> jarPaths,
<<<<<<< HEAD
        boolean collectErrors) {
=======
        FieldAccessDescriptor fieldAccess) {
>>>>>>> 79496b2f
      this.processElementBlock = processElementBlock;
      this.outputSchema = outputSchema;
      this.verifyRowValues = verifyRowValues;
      this.jarPaths = jarPaths;
<<<<<<< HEAD
      this.collectErrors = collectErrors;
=======
      this.fieldAccess = fieldAccess;

      // validate generated code
      compile(processElementBlock, jarPaths);
>>>>>>> 79496b2f
    }

    private static ScriptEvaluator compile(String processElementBlock, List<String> jarPaths) {
      ScriptEvaluator se = new ScriptEvaluator();
      if (!jarPaths.isEmpty()) {
        try {
          JavaUdfLoader udfLoader = new JavaUdfLoader();
          ClassLoader classLoader = udfLoader.createClassLoader(jarPaths);
          se.setParentClassLoader(classLoader);
        } catch (IOException e) {
          throw new RuntimeException("Failed to load user-provided jar(s).", e);
        }
      }
      se.setParameters(
          new String[] {rowParam.name, DataContext.ROOT.name},
          new Class[] {(Class) rowParam.getType(), (Class) DataContext.ROOT.getType()});
      se.setReturnType(Object[].class);
      try {
        se.cook(processElementBlock);
      } catch (CompileException e) {
        throw new UnsupportedOperationException(
            "Could not compile CalcFn: " + processElementBlock, e);
      }
      return se;
    }

    @Setup
    public void setup() {
      this.se = compile(processElementBlock, jarPaths);
    }

    @ProcessElement
    public void processElement(@FieldAccess("row") Row row, OutputReceiver<Row> r) {
      assert se != null;
      try {
<<<<<<< HEAD
        Object[] v = (Object[]) se.evaluate(new Object[] {c.element(), CONTEXT_INSTANCE});
        if (v != null) {
          Row row = toBeamRow(Arrays.asList(v), outputSchema, verifyRowValues);
          c.output(row);
        }
      } catch (InvocationTargetException e) {
        if (collectErrors) {
          LOG.error("CalcFn failed to evaluate: " + processElementBlock, e.getCause());
          BeamCalcRelError beamCalcRelError =
              new BeamCalcRelError(c.element(), e.getCause().getMessage());
          c.output(errors, beamCalcRelError);
        } else {
          throw new RuntimeException(
              "CalcFn failed to evaluate: " + processElementBlock, e.getCause());
        }
=======
        v = (Object[]) se.evaluate(new Object[] {row, CONTEXT_INSTANCE});
      } catch (InvocationTargetException e) {
        throw new RuntimeException(
            "CalcFn failed to evaluate: " + processElementBlock, e.getCause());
      }
      if (v != null) {
        final Row output = toBeamRow(Arrays.asList(v), outputSchema, verifyRowValues);
        r.output(output);
>>>>>>> 79496b2f
      }
    }
  }

  private static List<String> getJarPaths(RexProgram program) {
    ImmutableList.Builder<String> jarPaths = new ImmutableList.Builder<>();
    for (RexNode node : program.getExprList()) {
      if (node instanceof RexCall) {
        SqlOperator op = ((RexCall) node).op;
        if (op instanceof SqlUserDefinedFunction) {
          Function function = ((SqlUserDefinedFunction) op).function;
          if (function instanceof ScalarFunctionImpl) {
            String jarPath = ((ScalarFunctionImpl) function).getJarPath();
            if (!jarPath.isEmpty()) {
              jarPaths.add(jarPath);
            }
          }
        }
      }
    }
    return jarPaths.build();
  }

  static Object toBeamObject(Object value, FieldType fieldType, boolean verifyValues) {
    if (value == null) {
      return null;
    }
    switch (fieldType.getTypeName()) {
        // BEAM-12176: Numbers aren't always the type we expect.
      case BYTE:
        return ((Number) value).byteValue();
      case INT16:
        return ((Number) value).shortValue();
      case INT32:
        return ((Number) value).intValue();
      case INT64:
        return ((Number) value).longValue();
      case FLOAT:
        return ((Number) value).floatValue();
      case DOUBLE:
        return ((Number) value).doubleValue();
      case DECIMAL:
        if (value instanceof BigDecimal) {
          return (BigDecimal) value;
        } else if (value instanceof Long) {
          return BigDecimal.valueOf((Long) value);
        } else if (value instanceof Integer) {
          return BigDecimal.valueOf((Integer) value);
        }
        return new BigDecimal(((Number) value).toString());
      case STRING:
        return (String) value;
      case BOOLEAN:
        return (Boolean) value;
      case DATETIME:
        if (value instanceof Timestamp) {
          value = SqlFunctions.toLong((Timestamp) value);
        }
        return Instant.ofEpochMilli(((Number) value).longValue());
      case BYTES:
        if (value instanceof byte[]) {
          return value;
        }
        return ((ByteString) value).getBytes();
      case ARRAY:
        return toBeamList((List<Object>) value, fieldType.getCollectionElementType(), verifyValues);
      case MAP:
        return toBeamMap(
            (Map<Object, Object>) value,
            fieldType.getMapKeyType(),
            fieldType.getMapValueType(),
            verifyValues);
      case ROW:
        if (value instanceof Object[]) {
          value = Arrays.asList((Object[]) value);
        }
        return toBeamRow((List<Object>) value, fieldType.getRowSchema(), verifyValues);
      case LOGICAL_TYPE:
        String identifier = fieldType.getLogicalType().getIdentifier();
        if (CharType.IDENTIFIER.equals(identifier)) {
          return (String) value;
        } else if (TimeWithLocalTzType.IDENTIFIER.equals(identifier)) {
          return Instant.ofEpochMilli(((Number) value).longValue());
        } else if (SqlTypes.DATE.getIdentifier().equals(identifier)) {
          if (value instanceof Date) {
            value = SqlFunctions.toInt((Date) value);
          }
          // BEAM-12175: value should always be Integer here, but it isn't.
          return LocalDate.ofEpochDay(((Number) value).longValue());
        } else if (SqlTypes.TIME.getIdentifier().equals(identifier)) {
          if (value instanceof Time) {
            value = SqlFunctions.toInt((Time) value);
          }
          // BEAM-12175: value should always be Integer here, but it isn't.
          return LocalTime.ofNanoOfDay(((Number) value).longValue() * NANOS_PER_MILLISECOND);
        } else if (SqlTypes.DATETIME.getIdentifier().equals(identifier)) {
          if (value instanceof Timestamp) {
            value = SqlFunctions.toLong((Timestamp) value);
          }
          return LocalDateTime.of(
              LocalDate.ofEpochDay(((Number) value).longValue() / MILLIS_PER_DAY),
              LocalTime.ofNanoOfDay(
                  (((Number) value).longValue() % MILLIS_PER_DAY) * NANOS_PER_MILLISECOND));
        } else {
          throw new UnsupportedOperationException("Unable to convert logical type " + identifier);
        }
      default:
        throw new UnsupportedOperationException("Unable to convert " + fieldType.getTypeName());
    }
  }

  private static List<Object> toBeamList(
      List<Object> arrayValue, FieldType elementType, boolean verifyValues) {
    return arrayValue.stream()
        .map(e -> toBeamObject(e, elementType, verifyValues))
        .collect(Collectors.toList());
  }

  private static Map<Object, Object> toBeamMap(
      Map<Object, Object> mapValue,
      FieldType keyType,
      FieldType elementType,
      boolean verifyValues) {
    Map<Object, Object> output = new HashMap<>(mapValue.size());
    for (Map.Entry<Object, Object> entry : mapValue.entrySet()) {
      output.put(
          toBeamObject(entry.getKey(), keyType, verifyValues),
          toBeamObject(entry.getValue(), elementType, verifyValues));
    }
    return output;
  }

  private static Row toBeamRow(List<Object> structValue, Schema schema, boolean verifyValues) {
    List<Object> objects = new ArrayList<>(schema.getFieldCount());
    assert structValue.size() == schema.getFieldCount();
    for (int i = 0; i < structValue.size(); i++) {
      objects.add(toBeamObject(structValue.get(i), schema.getField(i).getType(), verifyValues));
    }
    Row row =
        verifyValues
            ? Row.withSchema(schema).addValues(objects).build()
            : Row.withSchema(schema).attachValues(objects);
    return row;
  }

  private static class InputGetterImpl implements RexToLixTranslator.InputGetter {

    private final Expression input;
    private final Schema inputSchema;
    private final Set<Integer> referencedColumns;

    private InputGetterImpl(Expression input, Schema inputSchema) {
      this.input = input;
      this.inputSchema = inputSchema;
      this.referencedColumns = new TreeSet<>();
    }

    FieldAccessDescriptor getFieldAccess() {
      return FieldAccessDescriptor.withFieldIds(this.referencedColumns);
    }

    @Override
    public Expression field(BlockBuilder list, int index, Type storageType) {
      this.referencedColumns.add(index);
      return getBeamField(list, index, input, inputSchema);
    }

    // Read field from Beam Row
    private static Expression getBeamField(
        BlockBuilder list, int index, Expression input, Schema schema) {
      if (index >= schema.getFieldCount() || index < 0) {
        throw new IllegalArgumentException("Unable to find value #" + index);
      }

      final Expression expression = list.append(list.newName("current"), input);

      final Field field = schema.getField(index);
      final FieldType fieldType = field.getType();
      final Expression fieldName = Expressions.constant(field.getName());
      final Expression value;
      switch (fieldType.getTypeName()) {
        case BYTE:
          value = Expressions.call(expression, "getByte", fieldName);
          break;
        case INT16:
          value = Expressions.call(expression, "getInt16", fieldName);
          break;
        case INT32:
          value = Expressions.call(expression, "getInt32", fieldName);
          break;
        case INT64:
          value = Expressions.call(expression, "getInt64", fieldName);
          break;
        case DECIMAL:
          value = Expressions.call(expression, "getDecimal", fieldName);
          break;
        case FLOAT:
          value = Expressions.call(expression, "getFloat", fieldName);
          break;
        case DOUBLE:
          value = Expressions.call(expression, "getDouble", fieldName);
          break;
        case STRING:
          value = Expressions.call(expression, "getString", fieldName);
          break;
        case DATETIME:
          value = Expressions.call(expression, "getDateTime", fieldName);
          break;
        case BOOLEAN:
          value = Expressions.call(expression, "getBoolean", fieldName);
          break;
        case BYTES:
          value = Expressions.call(expression, "getBytes", fieldName);
          break;
        case ARRAY:
          value = Expressions.call(expression, "getArray", fieldName);
          break;
        case MAP:
          value = Expressions.call(expression, "getMap", fieldName);
          break;
        case ROW:
          value = Expressions.call(expression, "getRow", fieldName);
          break;
        case LOGICAL_TYPE:
          String identifier = fieldType.getLogicalType().getIdentifier();
          if (CharType.IDENTIFIER.equals(identifier)) {
            value = Expressions.call(expression, "getString", fieldName);
          } else if (TimeWithLocalTzType.IDENTIFIER.equals(identifier)) {
            value = Expressions.call(expression, "getDateTime", fieldName);
          } else if (SqlTypes.DATE.getIdentifier().equals(identifier)) {
            value =
                Expressions.convert_(
                    Expressions.call(
                        expression,
                        "getLogicalTypeValue",
                        fieldName,
                        Expressions.constant(LocalDate.class)),
                    LocalDate.class);
          } else if (SqlTypes.TIME.getIdentifier().equals(identifier)) {
            value =
                Expressions.convert_(
                    Expressions.call(
                        expression,
                        "getLogicalTypeValue",
                        fieldName,
                        Expressions.constant(LocalTime.class)),
                    LocalTime.class);
          } else if (SqlTypes.DATETIME.getIdentifier().equals(identifier)) {
            value =
                Expressions.convert_(
                    Expressions.call(
                        expression,
                        "getLogicalTypeValue",
                        fieldName,
                        Expressions.constant(LocalDateTime.class)),
                    LocalDateTime.class);
          } else {
            throw new UnsupportedOperationException("Unable to get logical type " + identifier);
          }
          break;
        default:
          throw new UnsupportedOperationException("Unable to get " + fieldType.getTypeName());
      }

      return toCalciteValue(value, fieldType);
    }

    // Value conversion: Beam => Calcite
    private static Expression toCalciteValue(Expression value, FieldType fieldType) {
      switch (fieldType.getTypeName()) {
        case BYTE:
          return Expressions.convert_(value, Byte.class);
        case INT16:
          return Expressions.convert_(value, Short.class);
        case INT32:
          return Expressions.convert_(value, Integer.class);
        case INT64:
          return Expressions.convert_(value, Long.class);
        case DECIMAL:
          return Expressions.convert_(value, BigDecimal.class);
        case FLOAT:
          return Expressions.convert_(value, Float.class);
        case DOUBLE:
          return Expressions.convert_(value, Double.class);
        case STRING:
          return Expressions.convert_(value, String.class);
        case BOOLEAN:
          return Expressions.convert_(value, Boolean.class);
        case DATETIME:
          return nullOr(
              value, Expressions.call(Expressions.convert_(value, DateTime.class), "getMillis"));
        case BYTES:
          return nullOr(
              value, Expressions.new_(ByteString.class, Expressions.convert_(value, byte[].class)));
        case ARRAY:
          return nullOr(value, toCalciteList(value, fieldType.getCollectionElementType()));
        case MAP:
          return nullOr(value, toCalciteMap(value, fieldType.getMapValueType()));
        case ROW:
          return nullOr(value, toCalciteRow(value, fieldType.getRowSchema()));
        case LOGICAL_TYPE:
          String identifier = fieldType.getLogicalType().getIdentifier();
          if (CharType.IDENTIFIER.equals(identifier)) {
            return Expressions.convert_(value, String.class);
          } else if (TimeWithLocalTzType.IDENTIFIER.equals(identifier)) {
            return nullOr(
                value, Expressions.call(Expressions.convert_(value, DateTime.class), "getMillis"));
          } else if (SqlTypes.DATE.getIdentifier().equals(identifier)) {
            return nullOr(
                value,
                Expressions.call(
                    Expressions.box(
                        Expressions.call(
                            Expressions.convert_(value, LocalDate.class), "toEpochDay")),
                    "intValue"));
          } else if (SqlTypes.TIME.getIdentifier().equals(identifier)) {
            return nullOr(
                value,
                Expressions.call(
                    Expressions.box(
                        Expressions.divide(
                            Expressions.call(
                                Expressions.convert_(value, LocalTime.class), "toNanoOfDay"),
                            Expressions.constant(NANOS_PER_MILLISECOND))),
                    "intValue"));
          } else if (SqlTypes.DATETIME.getIdentifier().equals(identifier)) {
            value = Expressions.convert_(value, LocalDateTime.class);
            Expression dateValue =
                Expressions.call(Expressions.call(value, "toLocalDate"), "toEpochDay");
            Expression timeValue =
                Expressions.call(Expressions.call(value, "toLocalTime"), "toNanoOfDay");
            Expression returnValue =
                Expressions.add(
                    Expressions.multiply(dateValue, Expressions.constant(MILLIS_PER_DAY)),
                    Expressions.divide(timeValue, Expressions.constant(NANOS_PER_MILLISECOND)));
            return nullOr(value, returnValue);
          } else {
            throw new UnsupportedOperationException("Unable to convert logical type " + identifier);
          }
        default:
          throw new UnsupportedOperationException("Unable to convert " + fieldType.getTypeName());
      }
    }

    private static Expression toCalciteList(Expression input, FieldType elementType) {
      ParameterExpression value = Expressions.parameter(Object.class);

      BlockBuilder block = new BlockBuilder();
      block.add(toCalciteValue(value, elementType));

      return Expressions.new_(
          WrappedList.class,
          ImmutableList.of(Types.castIfNecessary(List.class, input)),
          ImmutableList.<MemberDeclaration>of(
              Expressions.methodDecl(
                  Modifier.PUBLIC,
                  Object.class,
                  "value",
                  ImmutableList.of(value),
                  block.toBlock())));
    }

    private static Expression toCalciteMap(Expression input, FieldType mapValueType) {
      ParameterExpression value = Expressions.parameter(Object.class);

      BlockBuilder block = new BlockBuilder();
      block.add(toCalciteValue(value, mapValueType));

      return Expressions.new_(
          WrappedMap.class,
          ImmutableList.of(Types.castIfNecessary(Map.class, input)),
          ImmutableList.<MemberDeclaration>of(
              Expressions.methodDecl(
                  Modifier.PUBLIC,
                  Object.class,
                  "value",
                  ImmutableList.of(value),
                  block.toBlock())));
    }

    private static Expression toCalciteRow(Expression input, Schema schema) {
      // This function generates an instance of WrappedRow. The bulk of the function is generating
      // an implementation for WrappedRow.field
      ParameterExpression row = Expressions.parameter(Row.class);
      ParameterExpression index = Expressions.parameter(int.class);
      BlockBuilder body = new BlockBuilder(/* optimizing= */ false);

      for (int i = 0; i < schema.getFieldCount(); i++) {
        BlockBuilder list = new BlockBuilder(/* optimizing= */ false, body);
        Expression returnValue = getBeamField(list, i, row, schema);

        list.append(returnValue);

        body.add(
            Expressions.ifThen(
                Expressions.equal(index, Expressions.constant(i, int.class)), list.toBlock()));
      }

      body.add(Expressions.throw_(Expressions.new_(IndexOutOfBoundsException.class)));

      return Expressions.new_(
          WrappedRow.class,
          ImmutableList.of(Types.castIfNecessary(Row.class, input)),
          ImmutableList.<MemberDeclaration>of(
              Expressions.methodDecl(
                  Modifier.PUBLIC,
                  Object.class,
                  "field",
                  ImmutableList.of(row, index),
                  body.toBlock())));
    }
  }

  private static Expression nullOr(Expression field, Expression ifNotNull) {
    return Expressions.condition(
        Expressions.equal(field, Expressions.constant(null)),
        Expressions.constant(null),
        Expressions.box(ifNotNull));
  }

  private static final DataContext CONTEXT_INSTANCE = new SlimDataContext();

  private static class SlimDataContext implements DataContext {
    @Override
    public SchemaPlus getRootSchema() {
      return null;
    }

    @Override
    public JavaTypeFactory getTypeFactory() {
      return null;
    }

    @Override
    public QueryProvider getQueryProvider() {
      return null;
    }

    /* DataContext.get is used to fetch "global" state inside the generated code */
    @Override
    public Object get(String name) {
      if (name.equals(DataContext.Variable.UTC_TIMESTAMP.camelName)
          || name.equals(DataContext.Variable.CURRENT_TIMESTAMP.camelName)
          || name.equals(DataContext.Variable.LOCAL_TIMESTAMP.camelName)) {
        return System.currentTimeMillis();
      } else if (name.equals(Variable.TIME_ZONE.camelName)) {
        return TimeZone.getDefault();
      }
      return null;
    }
  }

  /** WrappedRow translates {@code Row} on access. */
  public abstract static class WrappedRow extends AbstractList<Object> {
    private final Row row;

    protected WrappedRow(Row row) {
      this.row = row;
    }

    @Override
    public Object get(int index) {
      return field(row, index);
    }

    // we could override get(int index) if we knew how to access `this.row` in linq4j
    // for now we keep it consistent with WrappedList
    protected abstract Object field(Row row, int index);

    @Override
    public int size() {
      return row.getFieldCount();
    }
  }

  /** WrappedMap translates {@code Map} on access. */
  public abstract static class WrappedMap<V> extends AbstractMap<Object, V> {
    private final Map<Object, Object> map;

    protected WrappedMap(Map<Object, Object> map) {
      this.map = map;
    }

    // TODO transform keys, in this case, we need to do lookup, so it should be both ways:
    //
    // public abstract Object fromKey(K key)
    // public abstract K toKey(Object key)

    @Override
    public Set<Entry<Object, V>> entrySet() {
      return Maps.transformValues(map, val -> (val == null) ? null : value(val)).entrySet();
    }

    @Override
    public V get(Object key) {
      return value(map.get(key));
    }

    protected abstract V value(Object value);
  }

  /** WrappedList translates {@code List} on access. */
  public abstract static class WrappedList<T> extends AbstractList<T> {
    private final List<Object> values;

    protected WrappedList(List<Object> values) {
      this.values = values;
    }

    @Override
    public T get(int index) {
      return value(values.get(index));
    }

    protected abstract T value(Object value);

    @Override
    public int size() {
      return values.size();
    }
  }
}<|MERGE_RESOLUTION|>--- conflicted
+++ resolved
@@ -62,43 +62,8 @@
 import org.apache.beam.sdk.values.PCollectionTuple;
 import org.apache.beam.sdk.values.POutput;
 import org.apache.beam.sdk.values.Row;
-<<<<<<< HEAD
 import org.apache.beam.sdk.values.TupleTag;
 import org.apache.beam.sdk.values.TupleTagList;
-import org.apache.beam.vendor.calcite.v1_26_0.org.apache.calcite.DataContext;
-import org.apache.beam.vendor.calcite.v1_26_0.org.apache.calcite.adapter.enumerable.JavaRowFormat;
-import org.apache.beam.vendor.calcite.v1_26_0.org.apache.calcite.adapter.enumerable.PhysType;
-import org.apache.beam.vendor.calcite.v1_26_0.org.apache.calcite.adapter.enumerable.PhysTypeImpl;
-import org.apache.beam.vendor.calcite.v1_26_0.org.apache.calcite.adapter.enumerable.RexToLixTranslator;
-import org.apache.beam.vendor.calcite.v1_26_0.org.apache.calcite.adapter.java.JavaTypeFactory;
-import org.apache.beam.vendor.calcite.v1_26_0.org.apache.calcite.avatica.util.ByteString;
-import org.apache.beam.vendor.calcite.v1_26_0.org.apache.calcite.linq4j.QueryProvider;
-import org.apache.beam.vendor.calcite.v1_26_0.org.apache.calcite.linq4j.tree.BlockBuilder;
-import org.apache.beam.vendor.calcite.v1_26_0.org.apache.calcite.linq4j.tree.Expression;
-import org.apache.beam.vendor.calcite.v1_26_0.org.apache.calcite.linq4j.tree.Expressions;
-import org.apache.beam.vendor.calcite.v1_26_0.org.apache.calcite.linq4j.tree.MemberDeclaration;
-import org.apache.beam.vendor.calcite.v1_26_0.org.apache.calcite.linq4j.tree.ParameterExpression;
-import org.apache.beam.vendor.calcite.v1_26_0.org.apache.calcite.linq4j.tree.Types;
-import org.apache.beam.vendor.calcite.v1_26_0.org.apache.calcite.plan.RelOptCluster;
-import org.apache.beam.vendor.calcite.v1_26_0.org.apache.calcite.plan.RelOptPredicateList;
-import org.apache.beam.vendor.calcite.v1_26_0.org.apache.calcite.plan.RelTraitSet;
-import org.apache.beam.vendor.calcite.v1_26_0.org.apache.calcite.rel.RelNode;
-import org.apache.beam.vendor.calcite.v1_26_0.org.apache.calcite.rel.core.Calc;
-import org.apache.beam.vendor.calcite.v1_26_0.org.apache.calcite.rel.metadata.RelMetadataQuery;
-import org.apache.beam.vendor.calcite.v1_26_0.org.apache.calcite.rex.RexBuilder;
-import org.apache.beam.vendor.calcite.v1_26_0.org.apache.calcite.rex.RexCall;
-import org.apache.beam.vendor.calcite.v1_26_0.org.apache.calcite.rex.RexNode;
-import org.apache.beam.vendor.calcite.v1_26_0.org.apache.calcite.rex.RexProgram;
-import org.apache.beam.vendor.calcite.v1_26_0.org.apache.calcite.rex.RexSimplify;
-import org.apache.beam.vendor.calcite.v1_26_0.org.apache.calcite.rex.RexUtil;
-import org.apache.beam.vendor.calcite.v1_26_0.org.apache.calcite.runtime.SqlFunctions;
-import org.apache.beam.vendor.calcite.v1_26_0.org.apache.calcite.schema.Function;
-import org.apache.beam.vendor.calcite.v1_26_0.org.apache.calcite.schema.SchemaPlus;
-import org.apache.beam.vendor.calcite.v1_26_0.org.apache.calcite.sql.SqlOperator;
-import org.apache.beam.vendor.calcite.v1_26_0.org.apache.calcite.sql.validate.SqlConformance;
-import org.apache.beam.vendor.calcite.v1_26_0.org.apache.calcite.sql.validate.SqlConformanceEnum;
-import org.apache.beam.vendor.calcite.v1_26_0.org.apache.calcite.sql.validate.SqlUserDefinedFunction;
-=======
 import org.apache.beam.vendor.calcite.v1_28_0.org.apache.calcite.DataContext;
 import org.apache.beam.vendor.calcite.v1_28_0.org.apache.calcite.adapter.enumerable.JavaRowFormat;
 import org.apache.beam.vendor.calcite.v1_28_0.org.apache.calcite.adapter.enumerable.PhysType;
@@ -132,7 +97,6 @@
 import org.apache.beam.vendor.calcite.v1_28_0.org.apache.calcite.sql.validate.SqlConformance;
 import org.apache.beam.vendor.calcite.v1_28_0.org.apache.calcite.sql.validate.SqlConformanceEnum;
 import org.apache.beam.vendor.calcite.v1_28_0.org.apache.calcite.sql.validate.SqlUserDefinedFunction;
->>>>>>> 79496b2f
 import org.apache.beam.vendor.guava.v26_0_jre.com.google.common.collect.ImmutableList;
 import org.apache.beam.vendor.guava.v26_0_jre.com.google.common.collect.Maps;
 import org.checkerframework.checker.nullness.qual.Nullable;
@@ -243,14 +207,8 @@
               outputSchema,
               options.getVerifyRowValues(),
               getJarPaths(program),
-<<<<<<< HEAD
+              inputGetter.getFieldAccess(),
               errorsTransformer != null);
-
-      // validate generated code
-      calcFn.compile();
-=======
-              inputGetter.getFieldAccess());
->>>>>>> 79496b2f
 
       PCollectionTuple tuple =
           upstream.apply(ParDo.of(calcFn).withOutputTags(rows, TupleTagList.of(errors)));
@@ -269,14 +227,11 @@
     private final Schema outputSchema;
     private final boolean verifyRowValues;
     private final List<String> jarPaths;
-<<<<<<< HEAD
-    private boolean collectErrors;
-=======
 
     @FieldAccess("row")
     private final FieldAccessDescriptor fieldAccess;
 
->>>>>>> 79496b2f
+    private boolean collectErrors;
     private transient @Nullable ScriptEvaluator se = null;
     private static final Logger LOG = LoggerFactory.getLogger(CalcFn.class);
 
@@ -285,23 +240,17 @@
         Schema outputSchema,
         boolean verifyRowValues,
         List<String> jarPaths,
-<<<<<<< HEAD
+        FieldAccessDescriptor fieldAccess,
         boolean collectErrors) {
-=======
-        FieldAccessDescriptor fieldAccess) {
->>>>>>> 79496b2f
       this.processElementBlock = processElementBlock;
       this.outputSchema = outputSchema;
       this.verifyRowValues = verifyRowValues;
       this.jarPaths = jarPaths;
-<<<<<<< HEAD
+      this.fieldAccess = fieldAccess;
       this.collectErrors = collectErrors;
-=======
-      this.fieldAccess = fieldAccess;
 
       // validate generated code
       compile(processElementBlock, jarPaths);
->>>>>>> 79496b2f
     }
 
     private static ScriptEvaluator compile(String processElementBlock, List<String> jarPaths) {
@@ -334,35 +283,25 @@
     }
 
     @ProcessElement
-    public void processElement(@FieldAccess("row") Row row, OutputReceiver<Row> r) {
+    public void processElement(
+        @FieldAccess("row") Row row, OutputReceiver<Row> r, ProcessContext c) {
       assert se != null;
       try {
-<<<<<<< HEAD
-        Object[] v = (Object[]) se.evaluate(new Object[] {c.element(), CONTEXT_INSTANCE});
+        Object[] v = (Object[]) se.evaluate(new Object[] {row, CONTEXT_INSTANCE});
         if (v != null) {
-          Row row = toBeamRow(Arrays.asList(v), outputSchema, verifyRowValues);
-          c.output(row);
+          final Row output = toBeamRow(Arrays.asList(v), outputSchema, verifyRowValues);
+          r.output(output);
         }
+
       } catch (InvocationTargetException e) {
         if (collectErrors) {
           LOG.error("CalcFn failed to evaluate: " + processElementBlock, e.getCause());
-          BeamCalcRelError beamCalcRelError =
-              new BeamCalcRelError(c.element(), e.getCause().getMessage());
+          BeamCalcRelError beamCalcRelError = new BeamCalcRelError(row, e.getCause().getMessage());
           c.output(errors, beamCalcRelError);
         } else {
           throw new RuntimeException(
               "CalcFn failed to evaluate: " + processElementBlock, e.getCause());
         }
-=======
-        v = (Object[]) se.evaluate(new Object[] {row, CONTEXT_INSTANCE});
-      } catch (InvocationTargetException e) {
-        throw new RuntimeException(
-            "CalcFn failed to evaluate: " + processElementBlock, e.getCause());
-      }
-      if (v != null) {
-        final Row output = toBeamRow(Arrays.asList(v), outputSchema, verifyRowValues);
-        r.output(output);
->>>>>>> 79496b2f
       }
     }
   }
