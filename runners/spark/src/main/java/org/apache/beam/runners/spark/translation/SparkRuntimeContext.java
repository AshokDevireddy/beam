/*
 * Licensed to the Apache Software Foundation (ASF) under one
 * or more contributor license agreements.  See the NOTICE file
 * distributed with this work for additional information
 * regarding copyright ownership.  The ASF licenses this file
 * to you under the Apache License, Version 2.0 (the
 * "License"); you may not use this file except in compliance
 * with the License.  You may obtain a copy of the License at
 *
 *     http://www.apache.org/licenses/LICENSE-2.0
 *
 * Unless required by applicable law or agreed to in writing, software
 * distributed under the License is distributed on an "AS IS" BASIS,
 * WITHOUT WARRANTIES OR CONDITIONS OF ANY KIND, either express or implied.
 * See the License for the specific language governing permissions and
 * limitations under the License.
 */

package org.apache.beam.runners.spark.translation;

import com.fasterxml.jackson.core.JsonProcessingException;
import com.fasterxml.jackson.databind.ObjectMapper;
<<<<<<< HEAD

import com.google.common.collect.ImmutableList;

=======
import com.google.common.collect.ImmutableList;
>>>>>>> f2fe1ae4
import java.io.IOException;
import java.io.Serializable;
import java.util.Collection;
import java.util.HashMap;
import java.util.Map;
<<<<<<< HEAD

import org.apache.beam.runners.spark.SparkPipelineOptions;
import org.apache.beam.runners.spark.aggregators.AggAccumParam;
=======
import org.apache.beam.runners.spark.SparkPipelineOptions;
import org.apache.beam.runners.spark.aggregators.AccumulatorSingleton;
>>>>>>> f2fe1ae4
import org.apache.beam.runners.spark.aggregators.NamedAggregators;
import org.apache.beam.runners.spark.aggregators.metrics.AggregatorMetricSource;
import org.apache.beam.sdk.AggregatorValues;
import org.apache.beam.sdk.Pipeline;
import org.apache.beam.sdk.coders.CannotProvideCoderException;
import org.apache.beam.sdk.coders.Coder;
import org.apache.beam.sdk.coders.CoderRegistry;
import org.apache.beam.sdk.options.PipelineOptions;
import org.apache.beam.sdk.transforms.Aggregator;
import org.apache.beam.sdk.transforms.Combine;
import org.apache.beam.sdk.transforms.Max;
import org.apache.beam.sdk.transforms.Min;
import org.apache.beam.sdk.transforms.Sum;
import org.apache.beam.sdk.values.TypeDescriptor;
import org.apache.spark.Accumulator;
import org.apache.spark.SparkEnv$;
import org.apache.spark.api.java.JavaSparkContext;
import org.apache.spark.metrics.MetricsSystem;


/**
 * The SparkRuntimeContext allows us to define useful features on the client side before our
 * data flow program is launched.
 */
public class SparkRuntimeContext implements Serializable {
  private final String serializedPipelineOptions;

  /**
   * Map fo names to Beam aggregators.
   */
  private final Map<String, Aggregator<?, ?>> aggregators = new HashMap<>();
  private transient CoderRegistry coderRegistry;

<<<<<<< HEAD
  SparkRuntimeContext(JavaSparkContext jsc, Pipeline pipeline) {
    final SparkPipelineOptions opts = pipeline.getOptions().as(SparkPipelineOptions.class);
    accum = registerMetrics(jsc, opts);
    serializedPipelineOptions = serializePipelineOptions(opts);
=======
  SparkRuntimeContext(Pipeline pipeline, JavaSparkContext jsc) {
    this.serializedPipelineOptions = serializePipelineOptions(pipeline.getOptions());
    registerMetrics(pipeline.getOptions().as(SparkPipelineOptions.class), jsc);
>>>>>>> f2fe1ae4
  }

  private static String serializePipelineOptions(PipelineOptions pipelineOptions) {
    try {
      return new ObjectMapper().writeValueAsString(pipelineOptions);
    } catch (JsonProcessingException e) {
      throw new IllegalStateException("Failed to serialize the pipeline options.", e);
    }
  }

  private static PipelineOptions deserializePipelineOptions(String serializedPipelineOptions) {
    try {
      return new ObjectMapper().readValue(serializedPipelineOptions, PipelineOptions.class);
    } catch (IOException e) {
      throw new IllegalStateException("Failed to deserialize the pipeline options.", e);
    }
  }

<<<<<<< HEAD
  private Accumulator<NamedAggregators> registerMetrics(final JavaSparkContext jsc,
                                                        final SparkPipelineOptions opts) {
    final NamedAggregators initialValue = new NamedAggregators();
    final Accumulator<NamedAggregators> accum = jsc.accumulator(initialValue, new AggAccumParam());
=======
  private void registerMetrics(final SparkPipelineOptions opts, final JavaSparkContext jsc) {
    final Accumulator<NamedAggregators> accum = AccumulatorSingleton.getInstance(jsc);
    final NamedAggregators initialValue = accum.value();
>>>>>>> f2fe1ae4

    if (opts.getEnableSparkSinks()) {
      final MetricsSystem metricsSystem = SparkEnv$.MODULE$.get().metricsSystem();
      final AggregatorMetricSource aggregatorMetricSource =
          new AggregatorMetricSource(initialValue);
      // in case the context was not cleared
      metricsSystem.removeSource(aggregatorMetricSource);
      metricsSystem.registerSource(aggregatorMetricSource);
    }
<<<<<<< HEAD

    return accum;
=======
>>>>>>> f2fe1ae4
  }

  /**
   * Retrieves corresponding value of an aggregator.
   *
   * @param accum          The Spark Accumulator holding all Aggregators.
   * @param aggregatorName Name of the aggregator to retrieve the value of.
   * @param typeClass      Type class of value to be retrieved.
   * @param <T>            Type of object to be returned.
   * @return The value of the aggregator.
   */
  public <T> T getAggregatorValue(Accumulator<NamedAggregators> accum,
                                  String aggregatorName,
                                  Class<T> typeClass) {
    return accum.value().getValue(aggregatorName, typeClass);
  }

  public <T> AggregatorValues<T> getAggregatorValues(Accumulator<NamedAggregators> accum,
                                                     Aggregator<?, T> aggregator) {
    @SuppressWarnings("unchecked")
    Class<T> aggValueClass = (Class<T>) aggregator.getCombineFn().getOutputType().getRawType();
    final T aggregatorValue = getAggregatorValue(accum, aggregator.getName(), aggValueClass);
    return new AggregatorValues<T>() {
      @Override
      public Collection<T> getValues() {
        return ImmutableList.of(aggregatorValue);
      }

      @Override
      public Map<String, T> getValuesAtSteps() {
        throw new UnsupportedOperationException("getValuesAtSteps is not supported.");
      }
    };
  }

  public synchronized PipelineOptions getPipelineOptions() {
    return deserializePipelineOptions(serializedPipelineOptions);
  }

  /**
   * Creates and aggregator and associates it with the specified name.
   *
   * @param accum     Spark Accumulator.
   * @param named     Name of aggregator.
   * @param combineFn Combine function used in aggregation.
   * @param <InputT>  Type of inputs to aggregator.
   * @param <InterT>  Intermediate data type
   * @param <OutputT> Type of aggregator outputs.
   * @return Specified aggregator
   */
  public synchronized <InputT, InterT, OutputT> Aggregator<InputT, OutputT> createAggregator(
      Accumulator<NamedAggregators> accum,
      String named,
      Combine.CombineFn<? super InputT, InterT, OutputT> combineFn) {
    @SuppressWarnings("unchecked")
    Aggregator<InputT, OutputT> aggregator = (Aggregator<InputT, OutputT>) aggregators.get(named);
    if (aggregator == null) {
      @SuppressWarnings("unchecked")
      NamedAggregators.CombineFunctionState<InputT, InterT, OutputT> state =
          new NamedAggregators.CombineFunctionState<>(
              (Combine.CombineFn<InputT, InterT, OutputT>) combineFn,
              (Coder<InputT>) getCoder(combineFn),
              this);
      accum.add(new NamedAggregators(named, state));
      aggregator = new SparkAggregator<>(named, state);
      aggregators.put(named, aggregator);
    }
    return aggregator;
  }

  public CoderRegistry getCoderRegistry() {
    if (coderRegistry == null) {
      coderRegistry = new CoderRegistry();
      coderRegistry.registerStandardCoders();
    }
    return coderRegistry;
  }

  private Coder<?> getCoder(Combine.CombineFn<?, ?, ?> combiner) {
    try {
      if (combiner.getClass() == Sum.SumIntegerFn.class) {
        return getCoderRegistry().getDefaultCoder(TypeDescriptor.of(Integer.class));
      } else if (combiner.getClass() == Sum.SumLongFn.class) {
        return getCoderRegistry().getDefaultCoder(TypeDescriptor.of(Long.class));
      } else if (combiner.getClass() == Sum.SumDoubleFn.class) {
        return getCoderRegistry().getDefaultCoder(TypeDescriptor.of(Double.class));
      } else if (combiner.getClass() == Min.MinIntegerFn.class) {
        return getCoderRegistry().getDefaultCoder(TypeDescriptor.of(Integer.class));
      } else if (combiner.getClass() == Min.MinLongFn.class) {
        return getCoderRegistry().getDefaultCoder(TypeDescriptor.of(Long.class));
      } else if (combiner.getClass() == Min.MinDoubleFn.class) {
        return getCoderRegistry().getDefaultCoder(TypeDescriptor.of(Double.class));
      } else if (combiner.getClass() == Max.MaxIntegerFn.class) {
        return getCoderRegistry().getDefaultCoder(TypeDescriptor.of(Integer.class));
      } else if (combiner.getClass() == Max.MaxLongFn.class) {
        return getCoderRegistry().getDefaultCoder(TypeDescriptor.of(Long.class));
      } else if (combiner.getClass() == Max.MaxDoubleFn.class) {
        return getCoderRegistry().getDefaultCoder(TypeDescriptor.of(Double.class));
      } else {
        throw new IllegalArgumentException("unsupported combiner in Aggregator: "
            + combiner.getClass().getName());
      }
    } catch (CannotProvideCoderException e) {
      throw new IllegalStateException("Could not determine default coder for combiner", e);
    }
  }

  /**
   * Initialize spark aggregators exactly once.
   *
   * @param <InputT> Type of element fed in to aggregator.
   */
  private static class SparkAggregator<InputT, OutputT>
      implements Aggregator<InputT, OutputT>, Serializable {
    private final String name;
    private final NamedAggregators.State<InputT, ?, OutputT> state;

    SparkAggregator(String name, NamedAggregators.State<InputT, ?, OutputT> state) {
      this.name = name;
      this.state = state;
    }

    @Override
    public String getName() {
      return name;
    }

    @Override
    public void addValue(InputT elem) {
      state.update(elem);
    }

    @Override
    public Combine.CombineFn<InputT, ?, OutputT> getCombineFn() {
      return state.getCombineFn();
    }
  }
}<|MERGE_RESOLUTION|>--- conflicted
+++ resolved
@@ -20,26 +20,14 @@
 
 import com.fasterxml.jackson.core.JsonProcessingException;
 import com.fasterxml.jackson.databind.ObjectMapper;
-<<<<<<< HEAD
-
 import com.google.common.collect.ImmutableList;
-
-=======
-import com.google.common.collect.ImmutableList;
->>>>>>> f2fe1ae4
 import java.io.IOException;
 import java.io.Serializable;
 import java.util.Collection;
 import java.util.HashMap;
 import java.util.Map;
-<<<<<<< HEAD
-
-import org.apache.beam.runners.spark.SparkPipelineOptions;
-import org.apache.beam.runners.spark.aggregators.AggAccumParam;
-=======
 import org.apache.beam.runners.spark.SparkPipelineOptions;
 import org.apache.beam.runners.spark.aggregators.AccumulatorSingleton;
->>>>>>> f2fe1ae4
 import org.apache.beam.runners.spark.aggregators.NamedAggregators;
 import org.apache.beam.runners.spark.aggregators.metrics.AggregatorMetricSource;
 import org.apache.beam.sdk.AggregatorValues;
@@ -73,16 +61,9 @@
   private final Map<String, Aggregator<?, ?>> aggregators = new HashMap<>();
   private transient CoderRegistry coderRegistry;
 
-<<<<<<< HEAD
-  SparkRuntimeContext(JavaSparkContext jsc, Pipeline pipeline) {
-    final SparkPipelineOptions opts = pipeline.getOptions().as(SparkPipelineOptions.class);
-    accum = registerMetrics(jsc, opts);
-    serializedPipelineOptions = serializePipelineOptions(opts);
-=======
   SparkRuntimeContext(Pipeline pipeline, JavaSparkContext jsc) {
     this.serializedPipelineOptions = serializePipelineOptions(pipeline.getOptions());
     registerMetrics(pipeline.getOptions().as(SparkPipelineOptions.class), jsc);
->>>>>>> f2fe1ae4
   }
 
   private static String serializePipelineOptions(PipelineOptions pipelineOptions) {
@@ -101,16 +82,9 @@
     }
   }
 
-<<<<<<< HEAD
-  private Accumulator<NamedAggregators> registerMetrics(final JavaSparkContext jsc,
-                                                        final SparkPipelineOptions opts) {
-    final NamedAggregators initialValue = new NamedAggregators();
-    final Accumulator<NamedAggregators> accum = jsc.accumulator(initialValue, new AggAccumParam());
-=======
   private void registerMetrics(final SparkPipelineOptions opts, final JavaSparkContext jsc) {
     final Accumulator<NamedAggregators> accum = AccumulatorSingleton.getInstance(jsc);
     final NamedAggregators initialValue = accum.value();
->>>>>>> f2fe1ae4
 
     if (opts.getEnableSparkSinks()) {
       final MetricsSystem metricsSystem = SparkEnv$.MODULE$.get().metricsSystem();
@@ -120,11 +94,6 @@
       metricsSystem.removeSource(aggregatorMetricSource);
       metricsSystem.registerSource(aggregatorMetricSource);
     }
-<<<<<<< HEAD
-
-    return accum;
-=======
->>>>>>> f2fe1ae4
   }
 
   /**
